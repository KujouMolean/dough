<?xml version="1.0" encoding="UTF-8"?>
<project xmlns="http://maven.apache.org/POM/4.0.0"
    xmlns:xsi="http://www.w3.org/2001/XMLSchema-instance"
    xsi:schemaLocation="http://maven.apache.org/POM/4.0.0 http://maven.apache.org/xsd/maven-4.0.0.xsd">
    <modelVersion>4.0.0</modelVersion>

    <parent>
        <groupId>io.github.baked-libs</groupId>
        <artifactId>dough</artifactId>
        <version>1.1.3</version>
    </parent>

    <artifactId>dough-protection</artifactId>
    <packaging>jar</packaging>

    <repositories>
        <repository>
            <id>sonatype-oss-snapshots</id>
            <url>https://oss.sonatype.org/content/repositories/snapshots/</url>
        </repository>
        <repository>
            <id>jitpack.io</id>
            <url>https://jitpack.io/</url>
        </repository>
        <repository>
            <id>coreprotect-repo</id>
            <url>https://maven.playpro.com/</url>
        </repository>
        <repository>
            <id>redprotect-repo</id>
            <url>https://raw.githubusercontent.com/FabioZumbi12/RedProtect/mvn-repo/</url>
        </repository>
        <repository>
            <id>FactionsUUID-repo</id>
            <url>https://ci.ender.zone/plugin/repository/everything/</url>
        </repository>
        <repository>
            <id>codemc-repo</id>
            <url>https://repo.codemc.org/repository/maven-public/</url>
        </repository>
        <repository>
            <id>worldedit-worldguard-repo</id>
            <url>https://maven.enginehub.org/repo/</url>
<<<<<<< HEAD
        </repository>
        <repository>
            <id>IntellectualSites</id>
            <url>https://mvn.intellectualsites.com/content/repositories/snapshots/</url>
=======
>>>>>>> f36410f6
        </repository>
        <repository>
            <id>funnyguilds-repo</id>
            <url>https://repo.panda-lang.org/releases</url>
        </repository>
        <repository>
            <id>logblock-repo</id>
            <url>https://www.iani.de/nexus/content/repositories/snapshots/</url>
        </repository>
    </repositories>

    <dependencies>
        <dependency>
            <groupId>io.github.baked-libs</groupId>
            <artifactId>dough-common</artifactId>
            <version>${project.version}</version>
            <scope>provided</scope>
        </dependency>

        <!-- WorldGuard -->
        <dependency>
            <groupId>com.sk89q.worldedit</groupId>
            <artifactId>worldedit-core</artifactId>
            <version>7.2.10</version>
            <scope>provided</scope>
        </dependency>
        <dependency>
            <groupId>com.sk89q.worldedit</groupId>
            <artifactId>worldedit-bukkit</artifactId>
            <version>7.2.10</version>
            <scope>provided</scope>
        </dependency>
        <dependency>
            <groupId>com.sk89q.worldguard</groupId>
            <artifactId>worldguard-bukkit</artifactId>
            <version>7.0.7</version>
            <scope>provided</scope>
        </dependency>

        <!-- PreciousStones -->
        <dependency>
            <groupId>com.github.elBukkit</groupId>
            <artifactId>PreciousStones</artifactId>
            <version>1.17.2</version>
            <scope>provided</scope>
        </dependency>

        <!-- CoreProtect -->
        <dependency>
            <groupId>net.coreprotect</groupId>
            <artifactId>coreprotect</artifactId>
            <version>21.1</version>
            <scope>provided</scope>
        </dependency>

        <!-- LogBlock -->
        <dependency>
            <groupId>de.diddiz</groupId>
            <artifactId>logblock</artifactId>
            <version>1.17.0.0-SNAPSHOT</version>
            <scope>provided</scope>
        </dependency>

        <!-- SimpleClans -->
        <dependency>
            <groupId>com.github.marcelo-mason</groupId>
            <artifactId>SimpleClans</artifactId>
            <version>7c3db52796</version>
            <scope>provided</scope>
        </dependency>

        <!-- GriefPrevention -->
        <dependency>
            <groupId>com.github.TechFortress</groupId>
            <artifactId>GriefPrevention</artifactId>
            <version>16.18</version>
            <scope>provided</scope>
        </dependency>

        <!-- LWC -->
        <dependency>
            <groupId>com.github.dmulloy2.LWC</groupId>
            <artifactId>lwc</artifactId>
            <version>master-4.5.1-g2100b5e-18</version>
            <scope>provided</scope>
        </dependency>

        <!-- FactionsUUID -->
        <dependency>
            <groupId>me.lucko</groupId>
            <artifactId>helper</artifactId>
            <version>5.6.9</version>
            <scope>provided</scope>
        </dependency>
        <dependency>
            <groupId>com.massivecraft</groupId>
            <artifactId>Factions</artifactId>
            <version>1.6.9.5-2.7.0-STABLE</version>
            <scope>provided</scope>
        </dependency>

        <!-- Towny -->
        <dependency>
            <groupId>com.github.LlmDl</groupId>
            <artifactId>Towny</artifactId>
            <version>1b86d017c5</version>
            <scope>provided</scope>
        </dependency>

        <!-- Lockette -->
        <dependency>
            <groupId>com.github.fubira</groupId>
            <artifactId>Lockette</artifactId>
            <version>9dac96e8f8</version>
            <scope>provided</scope>
        </dependency>

        <!-- PlotSquared -->
        <dependency>
            <groupId>com.plotsquared</groupId>
            <artifactId>PlotSquared-Core</artifactId>
            <version>6.6.1</version>
            <scope>provided</scope>
            <exclusions>
                <exclusion>
                    <groupId>org.projectlombok</groupId>
                    <artifactId>lombok</artifactId>
                </exclusion>
            </exclusions>
        </dependency>

        <!-- RedProtect -->
        <dependency>
            <groupId>br.net.fabiozumbi12.RedProtect</groupId>
            <artifactId>RedProtect-Core</artifactId>
            <version>7.7.3</version>
            <scope>provided</scope>
        </dependency>
        <dependency>
            <groupId>br.net.fabiozumbi12.RedProtect</groupId>
            <artifactId>RedProtect-Spigot</artifactId>
            <version>7.7.3</version>
            <scope>provided</scope>
        </dependency>

        <!-- BentoBox -->
        <dependency>
            <groupId>world.bentobox</groupId>
            <artifactId>bentobox</artifactId>
            <version>1.20.0</version>
            <scope>provided</scope>
        </dependency>

        <!-- BlockLocker -->
        <dependency>
            <groupId>nl.rutgerkok</groupId>
            <artifactId>blocklocker</artifactId>
            <version>1.10.4</version>
            <scope>provided</scope>
        </dependency>

        <!-- Lands -->
        <dependency>
            <groupId>com.github.angeschossen</groupId>
            <artifactId>LandsAPI</artifactId>
            <version>5.27.2</version>
            <scope>provided</scope>
        </dependency>

        <!-- ChestProtect -->
        <dependency>
            <groupId>com.github.angeschossen</groupId>
            <artifactId>ChestProtectAPI</artifactId>
            <version>3.6.0</version>
            <scope>provided</scope>
        </dependency>

        <!-- FunnyGuilds -->
        <dependency>
            <groupId>net.dzikoysk.funnyguilds</groupId>
            <artifactId>plugin</artifactId>
            <version>4.10.0</version>
            <scope>provided</scope>
        </dependency>

        <!-- HuskTowns -->
        <dependency>
            <groupId>com.github.WiIIiam278</groupId>
            <artifactId>HuskTowns</artifactId>
            <version>1.7</version>
            <scope>provided</scope>
        </dependency>

    </dependencies>

</project><|MERGE_RESOLUTION|>--- conflicted
+++ resolved
@@ -41,13 +41,6 @@
         <repository>
             <id>worldedit-worldguard-repo</id>
             <url>https://maven.enginehub.org/repo/</url>
-<<<<<<< HEAD
-        </repository>
-        <repository>
-            <id>IntellectualSites</id>
-            <url>https://mvn.intellectualsites.com/content/repositories/snapshots/</url>
-=======
->>>>>>> f36410f6
         </repository>
         <repository>
             <id>funnyguilds-repo</id>
