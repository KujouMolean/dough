<?xml version="1.0" encoding="UTF-8"?>
<project xmlns="http://maven.apache.org/POM/4.0.0"
    xmlns:xsi="http://www.w3.org/2001/XMLSchema-instance"
    xsi:schemaLocation="http://maven.apache.org/POM/4.0.0 http://maven.apache.org/xsd/maven-4.0.0.xsd">
    <modelVersion>4.0.0</modelVersion>

    <parent>
        <groupId>io.github.baked-libs</groupId>
        <artifactId>dough</artifactId>
<<<<<<< HEAD
        <version>1.3.1-SNAPSHOT</version>
=======
        <version>${revision}</version>
>>>>>>> baf2d79f
    </parent>

    <artifactId>dough-api</artifactId>
    <packaging>jar</packaging>

    <description>This is the complete API of dough.</description>

    <distributionManagement>
        <repository>
            <id>github</id>
            <name>GitHub StarWishsama Apache Maven Packages</name>
            <url>https://maven.pkg.github.com/StarWishsama/dough</url>
        </repository>
    </distributionManagement>

    <profiles>
        <profile>
            <id>release</id>

            <build>
                <plugins>
                    <plugin>
                        <groupId>org.apache.maven.plugins</groupId>
                        <artifactId>maven-javadoc-plugin</artifactId>
                        <version>3.5.0</version>

                        <configuration>
                            <includeDependencySources>true</includeDependencySources>
                            <detectOfflineLinks>false</detectOfflineLinks>

                            <dependencySourceIncludes>
                                <dependencySourceInclude>io.github.baked-libs:*</dependencySourceInclude>
                            </dependencySourceIncludes>

                            <groups>
                                <group>
                                    <title>Module "dough-common"</title>
                                    <packages>io.github.bakedlibs.dough.common:io.github.bakedlibs.dough.versions</packages>
                                </group>
                                <group>
                                    <title>Module "dough-reflection"</title>
                                    <packages>io.github.bakedlibs.dough.reflection</packages>
                                </group>
                                <group>
                                    <title>Module "dough-data"</title>
                                    <packages>io.github.bakedlibs.dough.data*:io.github.bakedlibs.dough.blocks*:io.github.bakedlibs.dough.collections*</packages>
                                </group>
                                <group>
                                    <title>Module "dough-config"</title>
                                    <packages>io.github.bakedlibs.dough.config*</packages>
                                </group>
                                <group>
                                    <title>Module "dough-chat"</title>
                                    <packages>io.github.bakedlibs.dough.chat*</packages>
                                </group>
                                <group>
                                    <title>Module "dough-items"</title>
                                    <packages>io.github.bakedlibs.dough.items*</packages>
                                </group>
                                <group>
                                    <title>Module "dough-inventories"</title>
                                    <packages>io.github.bakedlibs.dough.inventory*</packages>
                                </group>
                                <group>
                                    <title>Module "dough-recipes"</title>
                                    <packages>io.github.bakedlibs.dough.recipes*</packages>
                                </group>
                                <group>
                                    <title>Module "dough-scheduling"</title>
                                    <packages>io.github.bakedlibs.dough.scheduling*</packages>
                                </group>
                                <group>
                                    <title>Module "dough-skins"</title>
                                    <packages>io.github.bakedlibs.dough.skins*</packages>
                                </group>
                                <group>
                                    <title>Module "dough-updater"</title>
                                    <packages>io.github.bakedlibs.dough.updater*</packages>
                                </group>
                                <group>
                                    <title>Module "dough-protection"</title>
                                    <packages>io.github.bakedlibs.dough.protection*</packages>
                                </group>
                            </groups>
                        </configuration>

                        <executions>
                            <execution>
                                <id>attach-javadocs</id>

                                <goals>
                                    <goal>aggregate-jar</goal>
                                </goals>
                            </execution>
                        </executions>
                    </plugin>
                </plugins>
            </build>
        </profile>
    </profiles>

    <build>
        <plugins>
            <plugin>
                <groupId>org.apache.maven.plugins</groupId>
                <artifactId>maven-shade-plugin</artifactId>
                <version>3.5.1</version>

                <configuration>
                    <createSourcesJar>true</createSourcesJar>
                    <shadedGroupFilter>io.github.baked-libs</shadedGroupFilter>

                    <filters>
                        <filter>
                            <artifact>*:*</artifact>
                            <excludes>
                                <exclude>META-INF/*</exclude>
                            </excludes>
                        </filter>
                    </filters>
                </configuration>

                <executions>
                    <execution>
                        <phase>package</phase>
                        <goals>
                            <goal>shade</goal>
                        </goals>
                    </execution>
                </executions>
            </plugin>
        </plugins>
    </build>

    <repositories>
        <repository>
            <id>sonatype-oss-snapshots</id>
            <url>https://oss.sonatype.org/content/repositories/snapshots/</url>
        </repository>
        <repository>
            <id>minecraft-repo</id>
            <url>https://libraries.minecraft.net/</url>
        </repository>
        <repository>
            <id>jitpack.io</id>
            <url>https://jitpack.io/</url>
        </repository>
        <repository>
            <id>coreprotect-repo</id>
            <url>https://maven.playpro.com/</url>
        </repository>
        <repository>
            <id>redprotect-repo</id>
            <url>https://raw.githubusercontent.com/FabioZumbi12/RedProtect/mvn-repo/</url>
        </repository>
        <repository>
            <id>FactionsUUID-repo</id>
            <url>https://ci.ender.zone/plugin/repository/everything/</url>
        </repository>
        <repository>
            <id>codemc-repo</id>
            <url>https://repo.codemc.org/repository/maven-public/</url>
        </repository>
        <repository>
            <id>enginehub-repo</id>
            <url>https://maven.enginehub.org/repo/</url>
        </repository>
        <repository>
            <id>IntellectualSites</id>
            <url>https://mvn.intellectualsites.com/content/repositories/snapshots/</url>
        </repository>
        <repository>
            <id>funnyguilds-repo</id>
            <url>https://repo.panda-lang.org/releases</url>
        </repository>
        <repository>
            <id>logblock-repo</id>
            <url>https://www.iani.de/nexus/content/repositories/snapshots/</url>
        </repository>
    </repositories>

    <dependencies>
        <dependency>
            <groupId>io.github.baked-libs</groupId>
            <artifactId>dough-common</artifactId>
            <version>${project.version}</version>
        </dependency>
        <dependency>
            <groupId>io.github.baked-libs</groupId>
            <artifactId>dough-reflection</artifactId>
            <version>${project.version}</version>
        </dependency>

        <dependency>
            <groupId>io.github.baked-libs</groupId>
            <artifactId>dough-config</artifactId>
            <version>${project.version}</version>
        </dependency>
        <dependency>
            <groupId>io.github.baked-libs</groupId>
            <artifactId>dough-chat</artifactId>
            <version>${project.version}</version>
        </dependency>
        <dependency>
            <groupId>io.github.baked-libs</groupId>
            <artifactId>dough-data</artifactId>
            <version>${project.version}</version>
        </dependency>
        <dependency>
            <groupId>io.github.baked-libs</groupId>
            <artifactId>dough-skins</artifactId>
            <version>${project.version}</version>
        </dependency>
        <dependency>
            <groupId>io.github.baked-libs</groupId>
            <artifactId>dough-items</artifactId>
            <version>${project.version}</version>
        </dependency>
        <dependency>
            <groupId>io.github.baked-libs</groupId>
            <artifactId>dough-inventories</artifactId>
            <version>${project.version}</version>
        </dependency>
        <dependency>
            <groupId>io.github.baked-libs</groupId>
            <artifactId>dough-protection</artifactId>
            <version>${project.version}</version>
        </dependency>
        <dependency>
            <groupId>io.github.baked-libs</groupId>
            <artifactId>dough-recipes</artifactId>
            <version>${project.version}</version>
        </dependency>
        <dependency>
            <groupId>io.github.baked-libs</groupId>
            <artifactId>dough-updater</artifactId>
            <version>${project.version}</version>
        </dependency>
        <dependency>
            <groupId>io.github.baked-libs</groupId>
            <artifactId>dough-scheduling</artifactId>
            <version>${project.version}</version>
        </dependency>

        <dependency>
            <groupId>com.mojang</groupId>
            <artifactId>authlib</artifactId>
            <version>6.0.52</version>
            <scope>provided</scope>
        </dependency>

        <!-- WorldGuard -->
        <dependency>
            <groupId>com.sk89q.worldedit</groupId>
            <artifactId>worldedit-core</artifactId>
            <version>7.2.17</version>
            <scope>provided</scope>
        </dependency>
        <dependency>
            <groupId>com.sk89q.worldedit</groupId>
            <artifactId>worldedit-bukkit</artifactId>
            <version>7.2.17</version>
            <scope>provided</scope>
        </dependency>
        <dependency>
            <groupId>com.sk89q.worldguard</groupId>
            <artifactId>worldguard-bukkit</artifactId>
            <version>7.0.9</version>
            <scope>provided</scope>
        </dependency>

        <!-- PreciousStones -->
        <dependency>
            <groupId>com.github.elBukkit</groupId>
            <artifactId>PreciousStones</artifactId>
            <version>1.17.2</version>
            <scope>provided</scope>
        </dependency>

        <!-- CoreProtect -->
        <dependency>
            <groupId>net.coreprotect</groupId>
            <artifactId>coreprotect</artifactId>
            <version>21.3</version>
            <scope>provided</scope>
        </dependency>

        <!-- LogBlock -->
        <dependency>
            <groupId>de.diddiz</groupId>
            <artifactId>logblock</artifactId>
            <version>1.17.0.0-SNAPSHOT</version>
            <scope>provided</scope>
        </dependency>

        <!-- SimpleClans -->
        <dependency>
            <groupId>com.github.marcelo-mason</groupId>
            <artifactId>SimpleClans</artifactId>
            <version>7c3db52796</version>
            <scope>provided</scope>
        </dependency>

        <!-- GriefPrevention -->
        <dependency>
            <groupId>com.github.TechFortress</groupId>
            <artifactId>GriefPrevention</artifactId>
            <version>16.18.2</version>
            <scope>provided</scope>
        </dependency>

        <!-- LWC -->
        <dependency>
            <groupId>com.github.dmulloy2.LWC</groupId>
            <artifactId>lwc</artifactId>
            <version>master-4.5.1-g2100b5e-18</version>
            <scope>provided</scope>
        </dependency>

        <!-- FactionsUUID -->
        <dependency>
            <groupId>me.lucko</groupId>
            <artifactId>helper</artifactId>
            <version>5.6.14</version>
            <scope>provided</scope>
        </dependency>
        <dependency>
            <groupId>com.massivecraft</groupId>
            <artifactId>Factions</artifactId>
            <version>1.6.9.5-4.1.4-STABLE</version>
            <scope>provided</scope>
        </dependency>

        <!-- Towny -->
        <dependency>
            <groupId>com.github.LlmDl</groupId>
            <artifactId>Towny</artifactId>
            <version>1b86d017c5</version>
            <scope>provided</scope>
        </dependency>

        <!-- Lockette -->
        <dependency>
            <groupId>com.github.fubira</groupId>
            <artifactId>Lockette</artifactId>
            <version>9dac96e8f8</version>
            <scope>provided</scope>
        </dependency>

        <!-- PlotSquared -->
        <dependency>
            <groupId>com.plotsquared</groupId>
            <artifactId>PlotSquared-Core</artifactId>
            <version>6.11.1</version>
            <scope>provided</scope>
            <exclusions>
                <exclusion>
                    <groupId>org.projectlombok</groupId>
                    <artifactId>lombok</artifactId>
                </exclusion>
            </exclusions>
        </dependency>

        <!-- RedProtect -->
        <dependency>
            <groupId>br.net.fabiozumbi12.RedProtect</groupId>
            <artifactId>RedProtect-Core</artifactId>
            <version>7.7.3</version>
            <scope>provided</scope>
        </dependency>
        <dependency>
            <groupId>br.net.fabiozumbi12.RedProtect</groupId>
            <artifactId>RedProtect-Spigot</artifactId>
            <version>7.7.3</version>
            <scope>provided</scope>
        </dependency>

        <!-- BentoBox -->
        <dependency>
            <groupId>world.bentobox</groupId>
            <artifactId>bentobox</artifactId>
            <version>1.20.1</version>
            <scope>provided</scope>
        </dependency>

        <!-- BlockLocker -->
        <dependency>
            <groupId>nl.rutgerkok</groupId>
            <artifactId>blocklocker</artifactId>
            <version>1.10.4</version>
            <scope>provided</scope>
        </dependency>

        <!-- Lands -->
        <dependency>
            <groupId>com.github.angeschossen</groupId>
            <artifactId>LandsAPI</artifactId>
            <version>6.29.12</version>
            <scope>provided</scope>
        </dependency>

        <!-- ChestProtect -->
        <dependency>
            <groupId>com.github.angeschossen</groupId>
            <artifactId>ChestProtectAPI</artifactId>
            <version>3.9.1</version>
            <scope>provided</scope>
        </dependency>

        <!-- FunnyGuilds -->
        <dependency>
            <groupId>net.dzikoysk.funnyguilds</groupId>
            <artifactId>plugin</artifactId>
            <version>4.12.0</version>
            <scope>provided</scope>
        </dependency>

        <!-- HuskTowns -->
        <dependency>
            <groupId>com.github.WiIIiam278</groupId>
            <artifactId>HuskTowns</artifactId>
            <version>1.7</version>
            <scope>provided</scope>
        </dependency>
        
        <!-- ShopChest -->
        <dependency>
            <groupId>de.epiceric</groupId>
            <artifactId>ShopChest</artifactId>
            <version>1.13-SNAPSHOT</version>
            <scope>provided</scope>
        </dependency>

        <!-- Bolt -->
        <dependency>
            <groupId>org.popcraft</groupId>
            <artifactId>bolt-bukkit</artifactId>
            <version>1.0.580</version>
            <scope>provided</scope>
        </dependency>
    </dependencies>

</project><|MERGE_RESOLUTION|>--- conflicted
+++ resolved
@@ -7,25 +7,13 @@
     <parent>
         <groupId>io.github.baked-libs</groupId>
         <artifactId>dough</artifactId>
-<<<<<<< HEAD
-        <version>1.3.1-SNAPSHOT</version>
-=======
         <version>${revision}</version>
->>>>>>> baf2d79f
     </parent>
 
     <artifactId>dough-api</artifactId>
     <packaging>jar</packaging>
 
     <description>This is the complete API of dough.</description>
-
-    <distributionManagement>
-        <repository>
-            <id>github</id>
-            <name>GitHub StarWishsama Apache Maven Packages</name>
-            <url>https://maven.pkg.github.com/StarWishsama/dough</url>
-        </repository>
-    </distributionManagement>
 
     <profiles>
         <profile>
