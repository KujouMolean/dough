package io.github.bakedlibs.dough.items.nms;

import java.lang.reflect.InvocationTargetException;
import java.util.logging.Level;

import javax.annotation.Nonnull;
import javax.annotation.Nullable;
import javax.annotation.ParametersAreNonnullByDefault;

import io.papermc.lib.PaperLib;
import org.bukkit.inventory.ItemStack;

import io.github.bakedlibs.dough.common.DoughLogger;
import io.github.bakedlibs.dough.versions.MinecraftVersion;

public interface ItemNameAdapter {

    @ParametersAreNonnullByDefault
    @Nonnull
    String getName(ItemStack item) throws IllegalAccessException, InvocationTargetException;

    public static @Nullable ItemNameAdapter get() {
        try {
            if (MinecraftVersion.isMocked()) {
                // Special case for MockBukkit
                return new ItemNameAdapterMockBukkit();
            }

<<<<<<< HEAD
            if (PaperLib.isPaper()) {
                return new ItemNameAdapterPaper();
            }

            MinecraftVersion version = MinecraftVersion.get();

=======
            MinecraftVersion version = MinecraftVersion.get();

            if (version.isAtLeast(1, 20, 4) && PaperLib.isPaper()) {
                return new ItemNameAdapterPaper();
            }

>>>>>>> f8ff2518
            if (version.isAtLeast(1, 20, 5)) {
                return new ItemNameAdapter20v5();
            } else if (version.isAtLeast(1, 20)) {
                return new ItemNameAdapter20();
            } else if (version.isAtLeast(1, 19)) {
                return new ItemNameAdapter19();
            } else if (version.isAtLeast(1, 18, 2)) {
                return new ItemNameAdapter18v2();
            } else if (version.isAtLeast(1, 18)) {
                // 1.18+ mappings
                return new ItemNameAdapter18();
            } else if (version.isAtLeast(1, 17)) {
                // 1.17+ mappings
                return new ItemNameAdapter17();
            } else {
                // Old mappings
                return new ItemNameAdapterBefore17();
            }
        } catch (Exception x) {
            DoughLogger logger = new DoughLogger("items");
            logger.log(Level.SEVERE, "Failed to detect items nbt methods", x);
            return null;
        }

    }
}<|MERGE_RESOLUTION|>--- conflicted
+++ resolved
@@ -26,21 +26,12 @@
                 return new ItemNameAdapterMockBukkit();
             }
 
-<<<<<<< HEAD
-            if (PaperLib.isPaper()) {
+            MinecraftVersion version = MinecraftVersion.get();
+
+            if (version.isAtLeast(1, 19, 4) && PaperLib.isPaper()) {
                 return new ItemNameAdapterPaper();
             }
 
-            MinecraftVersion version = MinecraftVersion.get();
-
-=======
-            MinecraftVersion version = MinecraftVersion.get();
-
-            if (version.isAtLeast(1, 20, 4) && PaperLib.isPaper()) {
-                return new ItemNameAdapterPaper();
-            }
-
->>>>>>> f8ff2518
             if (version.isAtLeast(1, 20, 5)) {
                 return new ItemNameAdapter20v5();
             } else if (version.isAtLeast(1, 20)) {
