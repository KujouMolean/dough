package io.github.bakedlibs.dough.skins;

import java.io.InputStreamReader;
import java.net.MalformedURLException;
import java.net.URI;
import java.net.URL;
import java.net.http.HttpClient;
import java.net.http.HttpRequest;
import java.net.http.HttpResponse;
import java.nio.charset.StandardCharsets;
import java.time.Duration;
import java.util.UUID;
import java.util.concurrent.CompletableFuture;
import java.util.logging.Level;
import java.util.regex.Pattern;

import javax.annotation.Nonnull;
import javax.annotation.ParametersAreNonnullByDefault;

import com.google.gson.JsonElement;
import com.google.gson.JsonNull;
import com.google.gson.JsonObject;
import com.google.gson.JsonParser;
import org.apache.commons.lang.Validate;
import org.bukkit.plugin.Plugin;

import io.github.bakedlibs.dough.common.DoughLogger;

public class UUIDLookup {

    private static final Pattern UUID_PATTERN = Pattern.compile("(\\w{8})(\\w{4})(\\w{4})(\\w{4})(\\w{12})");
    private static final JsonParser JSON_PARSER = new JsonParser();
    private static final String ERROR_TOKEN = "error";
<<<<<<< HEAD
    private static final Pattern NAME_PATTERN = Pattern.compile("\\w{3,16}");
=======
    private static final Pattern NAME_PATTERN = Pattern.compile("[\\w]+");
    private static final HttpClient HTTP_CLIENT = HttpClient.newHttpClient();
>>>>>>> 2e4f6b40

    private UUIDLookup() {}

    /**
     *  Returns the {@link CompletableFuture} with the {@link UUID }
     *
     * @param plugin plugin invoking this function
     * @param name username of the player
     * @return {@link CompletableFuture} with the {@link UUID }
     */
    @ParametersAreNonnullByDefault
    public static @Nonnull CompletableFuture<UUID> getUuidFromUsername(Plugin plugin, String name) {
        Validate.notNull(plugin, "The plugin instance must not be null!");
        Validate.notNull(name, "The username cannot be null!");

        if (!NAME_PATTERN.matcher(name).matches()) {
            throw new IllegalArgumentException("\"" + name + "\" is not a valid Minecraft Username!");
        }

        String targetUrl = "https://playerdb.co/api/player/minecraft/" + name;

        HttpRequest request = HttpRequest.newBuilder()
                .uri(URI.create(targetUrl))
                .timeout(Duration.ofMinutes(2))
                .header("user-agent", "Mozilla/5.0 Dough (+https://github.com/baked-libs/dough)")
                .GET()
                .build();

        return HTTP_CLIENT.sendAsync(request, HttpResponse.BodyHandlers.ofString())
                .thenApply(HttpResponse::body)
                .thenApply(s -> JSON_PARSER.parse(s).getAsJsonObject())
                .thenApply(jsonObject -> {
                    if (jsonObject.get("success").getAsBoolean()) {
                        JsonObject data = jsonObject.getAsJsonObject("data");
                        JsonObject player = data.getAsJsonObject("player");
                        return UUID.fromString(player.get("id").getAsString());
                    } else {
                        return null;
                    }
                });
    }

    /**
     *  Returns the {@link CompletableFuture} with the {@link UUID }
     *
     * @param plugin plugin invoking this function
     * @param name username of the player
     * @return {@link CompletableFuture} with the {@link UUID }
     * @deprecated This has been Deprecated since 1.3.1 now use {@link #getUuidFromUsername(Plugin, String)}
     */
    @Deprecated(since = "1.3.1")
    @ParametersAreNonnullByDefault
    public static @Nonnull CompletableFuture<UUID> forUsername(Plugin plugin, String name) {
        Validate.notNull(plugin, "The plugin instance must not be null!");
        Validate.notNull(name, "The username cannot be null!");

        if (!NAME_PATTERN.matcher(name).matches()) {
            throw new IllegalArgumentException("\"" + name + "\" is not a valid Minecraft Username!");
        }

        CompletableFuture<UUID> future = new CompletableFuture<>();
        DoughLogger logger = new DoughLogger(plugin.getServer(), "skins");

        plugin.getServer().getScheduler().runTaskAsynchronously(plugin, () -> {
            String targetUrl = "https://api.mojang.com/users/profiles/minecraft/" + name;

            try (InputStreamReader reader = new InputStreamReader(new URL(targetUrl).openStream(), StandardCharsets.UTF_8)) {
                JsonElement element = JSON_PARSER.parse(reader);

                if (!(element instanceof JsonNull)) {
                    JsonObject obj = element.getAsJsonObject();

                    if (obj.has(ERROR_TOKEN)) {
                        String error = obj.get(ERROR_TOKEN).getAsString();
                        future.completeExceptionally(new UnsupportedOperationException(error));
                    }

                    String id = obj.get("id").getAsString();
                    future.complete(UUID.fromString(UUID_PATTERN.matcher(id).replaceAll("$1-$2-$3-$4-$5")));
                }
            } catch (MalformedURLException e) {
                logger.log(Level.SEVERE, "Malformed sessions url: {0}", targetUrl);
                future.completeExceptionally(e);
            } catch (Exception e) {
                logger.log(Level.SEVERE, "Exception while requesting skin: {0}", targetUrl);
                future.completeExceptionally(e);
            }
        });

        return future;
    }

}<|MERGE_RESOLUTION|>--- conflicted
+++ resolved
@@ -31,12 +31,8 @@
     private static final Pattern UUID_PATTERN = Pattern.compile("(\\w{8})(\\w{4})(\\w{4})(\\w{4})(\\w{12})");
     private static final JsonParser JSON_PARSER = new JsonParser();
     private static final String ERROR_TOKEN = "error";
-<<<<<<< HEAD
     private static final Pattern NAME_PATTERN = Pattern.compile("\\w{3,16}");
-=======
-    private static final Pattern NAME_PATTERN = Pattern.compile("[\\w]+");
     private static final HttpClient HTTP_CLIENT = HttpClient.newHttpClient();
->>>>>>> 2e4f6b40
 
     private UUIDLookup() {}
 
